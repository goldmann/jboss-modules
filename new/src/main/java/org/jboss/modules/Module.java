/*
 * JBoss, Home of Professional Open Source.
 * Copyright 2010, Red Hat Middleware LLC, and individual contributors
 * as indicated by the @author tags. See the copyright.txt file in the
 * distribution for a full listing of individual contributors.
 *
 * This is free software; you can redistribute it and/or modify it
 * under the terms of the GNU Lesser General Public License as
 * published by the Free Software Foundation; either version 2.1 of
 * the License, or (at your option) any later version.
 *
 * This software is distributed in the hope that it will be useful,
 * but WITHOUT ANY WARRANTY; without even the implied warranty of
 * MERCHANTABILITY or FITNESS FOR A PARTICULAR PURPOSE. See the GNU
 * Lesser General Public License for more details.
 *
 * You should have received a copy of the GNU Lesser General Public
 * License along with this software; if not, write to the Free
 * Software Foundation, Inc., 51 Franklin St, Fifth Floor, Boston, MA
 * 02110-1301 USA, or see the FSF site: http://www.fsf.org.
 */

package org.jboss.modules;

import java.util.Iterator;
import java.util.List;

/**
 * @author <a href="mailto:david.lloyd@redhat.com">David M. Lloyd</a>
 * @author <a href="mailto:jbailey@redhat.com">John Bailey</a>
 */
public final class Module {

    private final ModuleIdentifier identifier;
    private final List<Module> imports;
    private final List<Module> exports;
    private final ModuleContentLoader contentLoader;

    Module(ModuleSpec spec, List<Module> imports, List<Module> exports) {
        this.identifier = spec.getIdentifier();
        this.contentLoader = spec.getContentLoader();
        this.imports = imports;
        this.exports = exports;
        // do stuff
    }

<<<<<<< HEAD
    public final Class<?> getExportedClass(String className) {
        return null;
    }

    public final Resource getExportedResource(final String resourcePath) {
        return contentLoader.getResource(resourcePath);
    }

    public final Iterable<Resource> getExportedResources(final String resourcePath) {
        // todo filter...
        return contentLoader.getResources(resourcePath);
    }

    public final Resource getExportedResource(final String rootPath, final String resourcePath) {
        // todo filter...
        return contentLoader.getResource(rootPath, resourcePath);
    }

=======
>>>>>>> 62439d97
    public static enum Flag {
        // flags here
    }
}<|MERGE_RESOLUTION|>--- conflicted
+++ resolved
@@ -22,7 +22,6 @@
 
 package org.jboss.modules;
 
-import java.util.Iterator;
 import java.util.List;
 
 /**
@@ -44,7 +43,6 @@
         // do stuff
     }
 
-<<<<<<< HEAD
     public final Class<?> getExportedClass(String className) {
         return null;
     }
@@ -63,8 +61,6 @@
         return contentLoader.getResource(rootPath, resourcePath);
     }
 
-=======
->>>>>>> 62439d97
     public static enum Flag {
         // flags here
     }
